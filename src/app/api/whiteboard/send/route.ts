import fs from "fs";
import { NextRequest, NextResponse } from "next/server";
import path from "path";

const MESHY_API_KEY = process.env.MESHY_API_KEY;
const CREATE_URL = process.env.MESHY_IMAGE_TO_3D_URL;
<<<<<<< HEAD
=======
const STATUS_TEMPLATE =
  process.env.MESHY_JOB_STATUS_URL_TEMPLATE || `${CREATE_URL}/{id}`;
const GEMINI_API_KEY = process.env.GEMINI_API_KEY;

const sleep = (ms: number) => new Promise((r) => setTimeout(r, ms));
>>>>>>> 43cec5e1

export async function POST(request: NextRequest) {
  try {
    const { image_url } = await request.json();

    if (!image_url) {
      return NextResponse.json({ error: "Missing image_url" }, { status: 400 });
    }

    if (!MESHY_API_KEY || !CREATE_URL) {
      return NextResponse.json(
        { error: "Server not configured" },
        { status: 500 }
      );
    }

    // Gemini enhancement step
    let enhancedImageUrl = image_url;
    
    if (GEMINI_API_KEY) {
      try {
        console.log("[Gemini] Fetching original image from:", image_url);
        
        // Fetch the image from the provided URL
        const imageResponse = await fetch(image_url);
        if (!imageResponse.ok) {
          throw new Error(`Failed to fetch image: ${imageResponse.statusText}`);
        }
        
        // Convert to base64
        const arrayBuffer = await imageResponse.arrayBuffer();
        const buffer = Buffer.from(arrayBuffer);
        const base64Image = buffer.toString("base64");
        
        // Determine MIME type from URL or headers
        let mimeType = imageResponse.headers.get("content-type") || "image/png";
        if (!mimeType.startsWith("image/")) {
          // Fallback: detect from URL extension
          const urlLower = image_url.toLowerCase();
          if (urlLower.includes(".jpg") || urlLower.includes(".jpeg")) {
            mimeType = "image/jpeg";
          } else if (urlLower.includes(".png")) {
            mimeType = "image/png";
          } else if (urlLower.includes(".webp")) {
            mimeType = "image/webp";
          } else if (urlLower.includes(".gif")) {
            mimeType = "image/gif";
          } else {
            mimeType = "image/png"; // default
          }
        }
        
        console.log("[Gemini] Calling Gemini 2.5 Flash Image API...");
        
        // Call Gemini 2.5 Flash Image API
        const geminiResponse = await fetch(
          "https://generativelanguage.googleapis.com/v1beta/models/gemini-2.5-flash-image:generateContent",
          {
            method: "POST",
            headers: {
              "x-goog-api-key": GEMINI_API_KEY,
              "Content-Type": "application/json",
            },
            body: JSON.stringify({
              contents: [
                {
                  parts: [
                    {
                      inlineData: {
                        mime_type: mimeType,
                        data: base64Image,
                      },
                    },
                    { 
                      text: "You will be provided with a doodle. Make a 3d model of it. Give it a lot of depth, it should not look like a flat drawing, but a 4d realistic objeect." 
                    },
                  ],
                },
              ],
            }),
          }
        );
        
        if (geminiResponse.ok) {
          const geminiResult = await geminiResponse.json();
          console.log("[Gemini] API call successful");
          
          // Extract the generated image from Gemini response
          const parts = geminiResult.candidates?.[0]?.content?.parts;
          if (parts) {
            const imagePart = parts.find(
              (part: any) => part.inlineData?.data
            );
            
            if (imagePart) {
              const enhancedBase64 = imagePart.inlineData.data;
              const enhancedMimeType = imagePart.inlineData.mime_type || mimeType;
              
              // Convert to data URL
              enhancedImageUrl = `data:${enhancedMimeType};base64,${enhancedBase64}`;
              
              console.log("[Gemini] Successfully generated enhanced 3D image");
              
              // Save the enhanced image locally for debugging
              const debugPath = path.join(process.cwd(), "test3d.jpg");
              const imageBuffer = Buffer.from(enhancedBase64, "base64");
              fs.writeFileSync(debugPath, imageBuffer);
              console.log("[Gemini] Saved enhanced image to test3d.jpg");
            } else {
              console.log("[Gemini] No image data in response, using original");
            }
          } else {
            console.log("[Gemini] No parts in response, using original");
          }
        } else {
          console.error("[Gemini] API error:", await geminiResponse.text());
          console.log("[Gemini] Falling back to original image");
        }
      } catch (geminiError) {
        console.error("[Gemini] Error during enhancement:", geminiError);
        console.log("[Gemini] Falling back to original image");
      }
    } else {
      console.log("[Gemini] API key not configured, skipping enhancement");
    }

    // Create Meshy task with enhanced image
    console.log("[Meshy] Sending image to Meshy.ai...");
    const createRes = await fetch(CREATE_URL, {
      method: "POST",
      headers: {
        Authorization: `Bearer ${MESHY_API_KEY}`,
        "Content-Type": "application/json",
      },
      body: JSON.stringify({ 
        image_url: enhancedImageUrl,
        ai_model: "latest",
        moderation: false,
      }),
    });

    const createJson = await createRes.json();

    console.log("Meshy create response:", createJson);
    if (!createRes.ok) {
      return NextResponse.json(
        { error: createJson?.error || "Meshy create failed" },
        { status: createRes.status || 500 }
      );
    }

    const id: string | undefined = createJson?.result;
    if (!id) {
      return NextResponse.json(
        { error: createJson?.error || JSON.stringify(createJson) },
        { status: 502 }
      );
    }

    // Initialize status file with PENDING status
    const outputPath = path.join(process.cwd(), "meshy_status.json");
    const initialStatus = {
      id,
      status: "PENDING",
      progress: 0,
      created_at: new Date().toISOString(),
    };
    fs.writeFileSync(outputPath, JSON.stringify(initialStatus, null, 2));

    console.log(`[Meshy] Task created with ID: ${id}. Webhook will provide updates.`);

    // Return the task ID immediately
    // The webhook will update the status file when the task progresses/completes
    return NextResponse.json({
      id,
      status: "PENDING",
      message: "Task created. Status updates will be received via webhook.",
    });
  } catch (error) {
    console.error("Error processing image:", error);
    return NextResponse.json(
      { error: "Failed to process image" },
      { status: 500 }
    );
  }
}<|MERGE_RESOLUTION|>--- conflicted
+++ resolved
@@ -4,14 +4,11 @@
 
 const MESHY_API_KEY = process.env.MESHY_API_KEY;
 const CREATE_URL = process.env.MESHY_IMAGE_TO_3D_URL;
-<<<<<<< HEAD
-=======
 const STATUS_TEMPLATE =
   process.env.MESHY_JOB_STATUS_URL_TEMPLATE || `${CREATE_URL}/{id}`;
 const GEMINI_API_KEY = process.env.GEMINI_API_KEY;
 
 const sleep = (ms: number) => new Promise((r) => setTimeout(r, ms));
->>>>>>> 43cec5e1
 
 export async function POST(request: NextRequest) {
   try {
