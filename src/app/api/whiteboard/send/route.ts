import fs from "fs";
import { NextRequest, NextResponse } from "next/server";
import path from "path";

const MESHY_API_KEY = process.env.MESHY_API_KEY;
const CREATE_URL = process.env.MESHY_IMAGE_TO_3D_URL;
const STATUS_TEMPLATE =
  process.env.MESHY_JOB_STATUS_URL_TEMPLATE || `${CREATE_URL}/{id}`;
const GEMINI_API_KEY = process.env.GEMINI_API_KEY;
const TRIPO3D_API_KEY = process.env.TRIPO3D_API_KEY;

const sleep = (ms: number) => new Promise((r) => setTimeout(r, ms));

// Tripo3D API functions
async function createTripo3DTask(imageUrl: string): Promise<string | null> {
  if (!TRIPO3D_API_KEY) {
    console.log("[Tripo3D] API key not configured");
    return null;
  }

  try {
    console.log("[Tripo3D] Creating task...");
    
    // Check if imageUrl is a data URL (base64) or a regular URL
    let filePayload: any;
    
    if (imageUrl.startsWith('data:')) {
      // Extract base64 data from data URL
      const matches = imageUrl.match(/^data:([^;]+);base64,(.+)$/);
      if (!matches) {
        console.error("[Tripo3D] Invalid data URL format");
        return null;
      }
      
      console.log("[Tripo3D] Using base64 data directly");
      
      // Send base64 data directly in the task creation
      filePayload = {
        type: "base64",
        data: matches[2], // base64 data without prefix
      };
    } else {
      // Regular URL
      filePayload = {
        type: "url",
        url: imageUrl,
      };
    }
    
    // Create the task with the uploaded image or URL
    const response = await fetch("https://api.tripo3d.ai/v2/openapi/task", {
      method: "POST",
      headers: {
        "Authorization": `Bearer ${TRIPO3D_API_KEY}`,
        "Content-Type": "application/json",
      },
      body: JSON.stringify({
        type: "image_to_model",
        file: filePayload,
        face_limit: 3000,
      }),
    });

    if (!response.ok) {
      const errorText = await response.text();
      console.error("[Tripo3D] Create task failed:", errorText);
      return null;
    }

    const data = await response.json();
    const taskId = data.data?.task_id;
    
    if (taskId) {
      console.log("[Tripo3D] Task created:", taskId);
      return taskId;
    }
    
    console.error("[Tripo3D] No task_id in response:", data);
    return null;
  } catch (error) {
    console.error("[Tripo3D] Error creating task:", error);
    return null;
  }
}

async function pollTripo3DTask(taskId: string, originalMeshyId: string, meshyLastProgress: number = 0, maxAttempts: number = 80): Promise<any> {
  console.log("[Tripo3D] Starting to poll task:", taskId);
  console.log("[Tripo3D] Meshy stopped at:", meshyLastProgress, "% - will map Tripo3D progress to", meshyLastProgress, "-100%");
  
  const statusDir = path.join(process.cwd(), "meshy_tasks");
  if (!fs.existsSync(statusDir)) {
    fs.mkdirSync(statusDir, { recursive: true });
  }
  
  // Update the ORIGINAL Meshy task file so frontend polling continues to work
  const outputPath = path.join(statusDir, `${originalMeshyId}.json`);
  
  for (let i = 0; i < maxAttempts; i++) {
    try {
      const response = await fetch(
        `https://api.tripo3d.ai/v2/openapi/task/${taskId}`,
        {
          headers: {
            "Authorization": `Bearer ${TRIPO3D_API_KEY}`,
          },
        }
      );

      if (!response.ok) {
        console.error(`[Tripo3D] Status check failed: ${response.status}`);
        await sleep(3000);
        continue;
      }

      const data = await response.json();
      const task = data.data;
      
      if (!task) {
        console.error("[Tripo3D] No task data in response");
        await sleep(3000);
        continue;
      }

      console.log(`[Tripo3D] Task status: ${task.status}, progress: ${task.progress}%`);

      // Map Tripo3D progress to continue from where Meshy left off
      // Formula: displayed = meshyLast + (tripo3d * (100 - meshyLast) / 100)
      const tripo3dProgress = task.progress || 0;
      const mappedProgress = Math.round(meshyLastProgress + (tripo3dProgress * (100 - meshyLastProgress) / 100));
      
      console.log(`[Tripo3D] Raw progress: ${tripo3dProgress}% → Mapped progress: ${mappedProgress}%`);

      // Update the original Meshy task file with Tripo3D status
      const currentStatus: any = {
        id: originalMeshyId, // Keep the original ID for frontend
        tripo3d_task_id: taskId,
        status: task.status === "success" ? "SUCCEEDED" : 
                task.status === "failed" ? "FAILED" : "IN_PROGRESS",
        progress: mappedProgress,
        raw_tripo3d_progress: tripo3dProgress,
        provider: "tripo3d",
        switched_to_tripo3d: true,
        updated_at: new Date().toISOString(),
      };

      if (task.status === "success") {
        // Tripo3D returns the GLB in pbr_model field
        const glbUrl = task.output?.pbr_model || task.output?.base_model || task.output?.model;
        const previewUrl = task.output?.rendered_image;
        
        console.log(`[Tripo3D] GLB URL: ${glbUrl}`);
        console.log(`[Tripo3D] Preview URL: ${previewUrl}`);
        
        if (glbUrl) {
          // Ensure completion status and 100% progress
          currentStatus.status = "SUCCEEDED";
          currentStatus.progress = 100;
          currentStatus.model_urls = {
            glb: glbUrl,
            ...(previewUrl && { preview: previewUrl }),
          };
          fs.writeFileSync(outputPath, JSON.stringify(currentStatus, null, 2));
          console.log("[Tripo3D] Task completed successfully - Status: SUCCEEDED, Progress: 100%");
          return task;
        } else {
          console.error("[Tripo3D] Task succeeded but no GLB URL found in output!");
          console.error("[Tripo3D] Output:", task.output);
        }
      }

      if (task.status === "failed") {
        currentStatus.task_error = {
          message: "Tripo3D generation failed",
        };
        fs.writeFileSync(outputPath, JSON.stringify(currentStatus, null, 2));
        throw new Error("Tripo3D task failed");
      }

      // Only write for in-progress status
      if (task.status !== "success") {
        fs.writeFileSync(outputPath, JSON.stringify(currentStatus, null, 2));
      }
      await sleep(3000);
    } catch (error) {
      console.error("[Tripo3D] Error polling task:", error);
      throw error;
    }
  }

  throw new Error("Tripo3D task timeout");
}

export async function POST(request: NextRequest) {
  try {
    const { image_url, use_gemini = true, custom_prompt } = await request.json();

    if (!image_url) {
      return NextResponse.json({ error: "Missing image_url" }, { status: 400 });
    }

    if (!MESHY_API_KEY || !CREATE_URL) {
      return NextResponse.json(
        { error: "Server not configured" },
        { status: 500 }
      );
    }

    // Gemini enhancement step
    let enhancedImageUrl = image_url;
    
    if (use_gemini && GEMINI_API_KEY) {
      try {
        console.log("[Gemini] Fetching original image from:", image_url);
        
        // Fetch the image from the provided URL
        const imageResponse = await fetch(image_url);
        if (!imageResponse.ok) {
          throw new Error(`Failed to fetch image: ${imageResponse.statusText}`);
        }
        
        // Convert to base64
        const arrayBuffer = await imageResponse.arrayBuffer();
        const buffer = Buffer.from(arrayBuffer);
        const base64Image = buffer.toString("base64");
        
        // Determine MIME type from URL or headers
        let mimeType = imageResponse.headers.get("content-type") || "image/png";
        if (!mimeType.startsWith("image/")) {
          // Fallback: detect from URL extension
          const urlLower = image_url.toLowerCase();
          if (urlLower.includes(".jpg") || urlLower.includes(".jpeg")) {
            mimeType = "image/jpeg";
          } else if (urlLower.includes(".png")) {
            mimeType = "image/png";
          } else if (urlLower.includes(".webp")) {
            mimeType = "image/webp";
          } else if (urlLower.includes(".gif")) {
            mimeType = "image/gif";
          } else {
            mimeType = "image/png"; // default
          }
        }
        
        console.log("[Gemini] Calling Gemini 2.5 Flash Image API...");
        
        // Use custom prompt or default prompt
        const promptText = custom_prompt || 
          "You will be provided with a doodle. Make a 3d model of it. Give it a lot of depth, it should not look like a flat drawing, but a 4d realistic object.";
        
        console.log("[Gemini] Using prompt:", promptText);
        
        // Call Gemini 2.5 Flash Image API
        const geminiResponse = await fetch(
          "https://generativelanguage.googleapis.com/v1beta/models/gemini-2.5-flash-image:generateContent",
          {
            method: "POST",
            headers: {
              "x-goog-api-key": GEMINI_API_KEY,
              "Content-Type": "application/json",
            },
            body: JSON.stringify({
              contents: [
                {
                  parts: [
                    {
                      inlineData: {
                        mime_type: mimeType,
                        data: base64Image,
                      },
                    },
                    { 
<<<<<<< HEAD
                      text: promptText
=======
                      text: "You will be provided with a doodle. Make a 3d model of it. Give it a lot of depth, it should not look like a flat drawing, but a 4d realistic objeect. Remove any background." 
>>>>>>> b14fb17e
                    },
                  ],
                },
              ],
            }),
          }
        );
        
        if (geminiResponse.ok) {
          const geminiResult = await geminiResponse.json();
          console.log("[Gemini] API call successful");
          
          // Extract the generated image from Gemini response
          const parts = geminiResult.candidates?.[0]?.content?.parts;
          if (parts) {
            const imagePart = parts.find(
              (part: any) => part.inlineData?.data
            );
            
            if (imagePart) {
              const enhancedBase64 = imagePart.inlineData.data;
              const enhancedMimeType = imagePart.inlineData.mime_type || mimeType;
              
              // Convert to data URL
              enhancedImageUrl = `data:${enhancedMimeType};base64,${enhancedBase64}`;
              
              console.log("[Gemini] Successfully generated enhanced 3D image");
              
              // Save the enhanced image locally for debugging
              const debugPath = path.join(process.cwd(), "test3d.jpg");
              const imageBuffer = Buffer.from(enhancedBase64, "base64");
              fs.writeFileSync(debugPath, imageBuffer);
              console.log("[Gemini] Saved enhanced image to test3d.jpg");
            } else {
              console.log("[Gemini] No image data in response, using original");
            }
          } else {
            console.log("[Gemini] No parts in response, using original");
          }
        } else {
          console.error("[Gemini] API error:", await geminiResponse.text());
          console.log("[Gemini] Falling back to original image");
        }
      } catch (geminiError) {
        console.error("[Gemini] Error during enhancement:", geminiError);
        console.log("[Gemini] Falling back to original image");
      }
    } else if (!use_gemini) {
      console.log("[Gemini] Enhancement disabled by user, skipping");
    } else {
      console.log("[Gemini] API key not configured, skipping enhancement");
    }

    // Create Meshy task with enhanced image
    console.log("[Meshy] Sending image to Meshy.ai...");
    const createRes = await fetch(CREATE_URL, {
      method: "POST",
      headers: {
        Authorization: `Bearer ${MESHY_API_KEY}`,
        "Content-Type": "application/json",
      },
      body: JSON.stringify({ 
        image_url: enhancedImageUrl,
        ai_model: "latest",
        moderation: false,
      }),
    });

    const createJson = await createRes.json();

    console.log("Meshy create response:", createJson);
    if (!createRes.ok) {
      return NextResponse.json(
        { error: createJson?.error || "Meshy create failed" },
        { status: createRes.status || 500 }
      );
    }

    const id: string | undefined = createJson?.result;
    if (!id) {
      return NextResponse.json(
        { error: createJson?.error || JSON.stringify(createJson) },
        { status: 502 }
      );
    }

    // Initialize status file with PENDING status (use task-specific file)
    const statusDir = path.join(process.cwd(), "meshy_tasks");
    if (!fs.existsSync(statusDir)) {
      fs.mkdirSync(statusDir, { recursive: true });
    }
    const taskFilePath = path.join(statusDir, `${id}.json`);
    const initialStatus = {
      id,
      status: "PENDING",
      progress: 0,
      provider: "meshy",
      created_at: new Date().toISOString(),
    };
    fs.writeFileSync(taskFilePath, JSON.stringify(initialStatus, null, 2));

    console.log(`[Meshy] Task created with ID: ${id}. Webhook will provide updates.`);

    // Start a background task to check for timeout and fallback to Tripo3D
    // This doesn't block the response
    setTimeout(async () => {
      try {
        console.log("[Fallback] Starting 1-minute timeout timer for Meshy task:", id);
        
        // Wait 1 minute (60 seconds)
        await sleep(60000);
        
        // Check if Meshy task completed
        const statusDir = path.join(process.cwd(), "meshy_tasks");
        const meshyTaskFile = path.join(statusDir, `${id}.json`);
        let currentStatus: any = {};
        
        try {
          if (fs.existsSync(meshyTaskFile)) {
            const statusContent = fs.readFileSync(meshyTaskFile, "utf-8");
            currentStatus = JSON.parse(statusContent);
          }
        } catch (err) {
          console.log("[Fallback] Could not read status file");
        }
        
        // If Meshy succeeded or is still in progress with high confidence, don't fallback
        if (currentStatus.status === "SUCCEEDED") {
          console.log("[Fallback] Meshy completed successfully, no fallback needed");
          return;
        }
        
        if (currentStatus.status === "IN_PROGRESS" && currentStatus.progress > 80) {
          console.log("[Fallback] Meshy is almost done (>80%), waiting for it to complete");
          return;
        }
        
        // Meshy didn't complete or failed - fallback to Tripo3D
        console.log("[Fallback] Meshy did not complete in 1 minute, falling back to Tripo3D");
        console.log(`[Fallback] Current Meshy status: ${currentStatus.status}, progress: ${currentStatus.progress}%`);
        
        if (!TRIPO3D_API_KEY) {
          console.log("[Fallback] Tripo3D API key not configured, cannot fallback");
          return;
        }
        
        // Create Tripo3D task
        const tripo3dTaskId = await createTripo3DTask(enhancedImageUrl);
        
        if (!tripo3dTaskId) {
          console.error("[Fallback] Failed to create Tripo3D task");
          return;
        }
        
        console.log("[Fallback] Tripo3D task created:", tripo3dTaskId);
        
        // Save the progress Meshy reached before switching
        const meshyLastProgress = currentStatus.progress || 0;
        console.log("[Fallback] Meshy last progress:", meshyLastProgress, "%");
        
        // Update the original Meshy file to show we're now using Tripo3D
        fs.writeFileSync(
          meshyTaskFile,
          JSON.stringify({
            ...currentStatus,
            id: id, // Keep original Meshy ID
            tripo3d_task_id: tripo3dTaskId,
            status: "IN_PROGRESS",
            progress: Math.max(meshyLastProgress, 5), // Don't go backwards
            meshy_last_progress: meshyLastProgress,
            provider: "tripo3d",
            switched_to_tripo3d: true,
            fallback_reason: "Meshy timeout after 1 minute",
            switched_at: new Date().toISOString(),
          }, null, 2)
        );
        
        // Poll Tripo3D task (updates the same file with progress)
        await pollTripo3DTask(tripo3dTaskId, id, meshyLastProgress);
        
      } catch (error) {
        console.error("[Fallback] Error during fallback process:", error);
      }
    }, 0);

    // Return the task ID immediately
    // The webhook will update the status file when the task progresses/completes
    return NextResponse.json({
      id,
      status: "PENDING",
      provider: "meshy",
      message: "Task created. Status updates will be received via webhook. Will fallback to Tripo3D if not completed in 1 minute.",
    });
  } catch (error) {
    console.error("Error processing image:", error);
    return NextResponse.json(
      { error: "Failed to process image" },
      { status: 500 }
    );
  }
}<|MERGE_RESOLUTION|>--- conflicted
+++ resolved
@@ -269,11 +269,7 @@
                       },
                     },
                     { 
-<<<<<<< HEAD
                       text: promptText
-=======
-                      text: "You will be provided with a doodle. Make a 3d model of it. Give it a lot of depth, it should not look like a flat drawing, but a 4d realistic objeect. Remove any background." 
->>>>>>> b14fb17e
                     },
                   ],
                 },
