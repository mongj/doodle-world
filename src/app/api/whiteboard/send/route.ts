--- conflicted
+++ resolved
@@ -56,12 +56,8 @@
     const maxTries = 120; // ~600s at 5s/try
     const delayMs = 5000;
     for (let i = 0; i < maxTries; i++) {
-<<<<<<< HEAD
       const statusUrl = (STATUS_TEMPLATE || '').replace('{id}', id);
       console.log(`[Meshy Poll] Attempt ${i + 1}/${maxTries} -> ${statusUrl}`);
-=======
-      const statusUrl = (STATUS_TEMPLATE || "").replace("{id}", id);
->>>>>>> 6cc80024
       const statusRes = await fetch(statusUrl, {
         headers: { Authorization: `Bearer ${MESHY_API_KEY}` },
       });
