--- conflicted
+++ resolved
@@ -45,9 +45,6 @@
 # job storage
 /jobs
 
-<<<<<<< HEAD
 # meshy task status files
 /meshy_tasks
-=======
-*.jpg
->>>>>>> 43cec5e1
+*.jpg